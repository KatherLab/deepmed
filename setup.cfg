[metadata]
name = deepmed-katherlab
<<<<<<< HEAD
version = 0.10.dev1
=======
version = 0.9.0
>>>>>>> adc661c8
author = Marko van Treeck
author_email = markovantreeck@gmail.com
description = A pipeline for training networks for the analysis of histological images
long_description = file: README.md
long_description_content_type = text/markdown
url = https://github.com/KatherLab/deepmed
project_urls =
    Bug Tracker = https://github.com/KatherLab/deepmed/issues
classifiers =
    Programming Language :: Python :: 3
    License :: OSI Approved :: MIT License
    Operating System :: OS Independent

[options]
packages = find:
python_requires = >=3.8
install_requires =
    torch
    pandas
    sklearn
    torchvision
    tqdm
    xlrd
    openpyxl
    matplotlib
    fastai
    pandas~=1.3
    coloredlogs
    openslide-python
    packaging<|MERGE_RESOLUTION|>--- conflicted
+++ resolved
@@ -1,10 +1,6 @@
 [metadata]
 name = deepmed-katherlab
-<<<<<<< HEAD
-version = 0.10.dev1
-=======
-version = 0.9.0
->>>>>>> adc661c8
+version = 0.10.dev2
 author = Marko van Treeck
 author_email = markovantreeck@gmail.com
 description = A pipeline for training networks for the analysis of histological images
