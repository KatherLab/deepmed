import shutil
import os
import math
import logging
from typing import Callable, Iterable, Optional, cast
from pathlib import Path
from dataclasses import dataclass
from typing import Callable, Iterable, Union, Optional
from fastai.callback.hook import num_features_model
from fastai.callback.progress import CSVLogger
from fastai.callback.tracker import EarlyStoppingCallback, SaveModelCallback, TrackerCallback
from functools import partial
from fastai.data.block import CategoryBlock, DataBlock, TransformBlock
from fastai.data.transforms import CategoryMap, ColReader, ColSplitter, RegressionSetup, get_c
from fastai.layers import AdaptiveConcatPool2d, Flatten
from fastai.learner import Learner, load_learner
from fastai.losses import CrossEntropyLossFlat
from fastai.metrics import BalancedAccuracy
from fastai.optimizer import Adam
from fastai.torch_core import apply_init, params
from fastai.vision.augment import aug_transforms
from fastai.vision.data import ImageBlock
from fastai.vision.learner import create_body, create_cnn_model, create_head, model_meta
from fastcore.basics import ifnone, store_attr, defaults
from fastcore.foundation import L
from fastcore.meta import delegates

import torch
import pandas as pd
from torch import nn

from fastai.vision.learner import _add_norm, _default_meta
from torchvision.models.resnet import resnet18

<<<<<<< HEAD
from .utils import factory, log_defaults
from .types import GPUTask
=======
from .utils import log_defaults
#from .types import GPUTask
>>>>>>> fd3acd51

__all__ = ['Train']


class MultiInputModel(nn.Module):
    """A model which takes tabular information in addition to an image.

    In some cases, there may be additinal information available which may aid in
    classification.  This model extends a CNN by feeding this information into
    the in addition to the image features calcuated by the convolutional layers.
    """

    def __init__(
            self, arch, n_out: int, n_additional: int, n_in: int = 3, init=nn.init.kaiming_normal_,
            pretrained: bool = True, cut=None) -> None:
        super().__init__()

        meta = model_meta.get(arch, _default_meta)
        body = create_body(arch, n_in, pretrained, ifnone(cut, meta['cut']))
        self.cnn_feature_extractor = nn.Sequential(
            body, AdaptiveConcatPool2d(), Flatten())

        nf_body = num_features_model(nn.Sequential(*body.children()))
        # throw away pooling / flattenting layers
        self.head = create_head(nf_body*2 + n_additional,
                                n_out, concat_pool=False)[2:]
        if init is not None:
            apply_init(self.head, init)

    def forward(self, img, *tab):
        img_feats = self.cnn_feature_extractor(img)

        if tab:
            stack_val = torch.stack((tab), axis=1)
            features = torch.cat([img_feats, stack_val], dim=1)
        else:
            features = img_feats
        return self.head(features)


def multi_input_splitter(model, base_splitter):
    # TODO HIER HABE ICH AUFGEHOERT
    return [*base_splitter(model.cnn_feature_extractor)[:-1], params(model.head)]


@dataclass
class Normalize:
    mean: float
    std: float

    def __call__(self, x):
        x = float(x)
        return (x - self.mean)/self.std if not math.isnan(x) else 0


@delegates(create_cnn_model)
def multi_input_learner(
        dls, arch, normalize=True, n_out=None, n_additional=0, pretrained=True,
        # learner args
        loss_func=None, opt_func=Adam, lr=defaults.lr, splitter=None, cbs=None, metrics=None,
        path=None, model_dir='models', wd=None, wd_bn_bias=False, train_bn=True,
        moms=(0.95, 0.85, 0.95),
        # other model args
        **kwargs):
    # adapted from fastai.vision.learner.cnn_learner

    meta = model_meta.get(arch, _default_meta)
    if normalize:
        _add_norm(dls, meta, pretrained)

    if n_out is None:
        n_out = L(get_c(dls))[-1]
    assert n_out, \
        "`n_out` is not defined, and could not be inferred from data, set `dls.c` or pass `n_out`"
    model = MultiInputModel(
        arch, n_out=n_out, n_additional=n_additional, pretrained=pretrained, **kwargs)

    splitter = ifnone(splitter, meta['split'])
    splitter = partial(multi_input_splitter, base_splitter=splitter)
    learn = Learner(
        dls=dls, model=model, loss_func=loss_func, opt_func=opt_func, lr=lr, splitter=splitter,
        cbs=cbs, metrics=metrics, path=path, model_dir=model_dir, wd=wd, wd_bn_bias=wd_bn_bias,
        train_bn=train_bn, moms=moms)

    if pretrained:
        learn.freeze()

    # keep track of args for loggers
    store_attr('arch, normalize, n_out, pretrained', self=learn, **kwargs)
    return learn


@dataclass
class Category:
    name: str
    vocab: Optional[Iterable[str]] = None

    @property
    def block(self) -> CategoryBlock:
        return CategoryBlock(vocab=self, sort=False, add_na=True)

    def __str__(self) -> str:
        return self.name


@log_defaults
<<<<<<< HEAD
def _train(
        task: GPUTask, /,
=======
def train(
        task, /,
>>>>>>> fd3acd51
        arch: Callable[[bool], nn.Module] = resnet18,
        batch_size: int = 64,
        max_epochs: int = 10,
        lr: float = 2e-3,
        num_workers: int = 0,
        tfms: Callable = aug_transforms(
            flip_vert=True, max_rotate=360, max_zoom=1, max_warp=0, size=224),
        metrics: Iterable[Callable] = [BalancedAccuracy()],
        patience: int = 3,
        monitor: str = 'valid_loss',
        conts: Iterable[str] = [],
        cats: Iterable[Union[str, Category]] = []) -> Optional[Learner]:
    """Trains a single model.

    Args:
        task:  The task to train a model for.
        arch:  The architecture of the model to train.
        max_epochs:  The absolute maximum number of epochs to train.
        lr:  The initial learning rate.
        num_workers:  The number of workers to use in the data loaders.  Set to
            0 on windows!
        tfms:  Transforms to apply to the data.
        metrics:  The metrics to calculate on the validation set each epoch.
        patience:  The number of epochs without improvement before stopping the
            training.
        monitor:  The metric to monitor for early stopping.

    Returns:
        The trained model.

    If the training is interrupted, it will be continued from the last model
    checkpoint.
    """
    logger = logging.getLogger(str(task.path))

    if (model_path := task.path/'export.pkl').exists():
        logger.warning(f'{model_path} already exists! using old model...')
        return load_learner(model_path)

    target_label, train_df, result_dir = task.target_label, task.train_df, task.path

    if train_df is None:
        logger.debug('Cannot train: no training set given!')
        return None

    for col in conts:
        train_df[col] = train_df[col].astype(float)

    conts = [cont for cont in conts if cont != target_label]
    cats = [cat for cat in cats if str(cat) != target_label]

    cont_blocks = [
        TransformBlock(type_tfms=[Normalize(
            mean=mean, std=std), RegressionSetup()])
        for label in conts
        for mean, std in [(train_df[label].mean(), train_df[label].std())]]
    cat_blocks = [
        CategoryBlock(add_na=True) if isinstance(cat, str)
        else cat.block
        for cat in cats]

    dblock = DataBlock(
        blocks=(
            ImageBlock,
            *cont_blocks,
            *cat_blocks,
            CategoryBlock),
        getters=(
            ColReader('tile_path'),
            *(ColReader(name) for name in conts),
            *(ColReader(name) for name in cats),
            ColReader(target_label),
        ),
        splitter=ColSplitter('is_valid'),
        batch_tfms=tfms)

    dls = dblock.dataloaders(train_df, bs=batch_size, num_workers=num_workers)

    target_col_idx = train_df[~train_df.is_valid].columns.get_loc(target_label)

    logger.debug(
        'Class counts in training set: '
        f'{dict(train_df[~train_df.is_valid].iloc[:, target_col_idx].value_counts())}')
    logger.debug(
        'Class counts in validation set: '
        f'{dict(train_df[train_df.is_valid].iloc[:, target_col_idx].value_counts())}')

    counts = train_df[~train_df.is_valid].iloc[:,
                                               target_col_idx].value_counts()

    vocab = dls.vocab if isinstance(dls.vocab, CategoryMap) else dls.vocab[-1]
    counts = torch.tensor([counts[k] for k in vocab])
    weights = 1 - (counts / sum(counts))

    logger.debug(f'{dls.vocab = }, {weights = }')

    learn = multi_input_learner(
        dls, arch,
        n_additional=len(conts)+len(cats),
        path=result_dir,
        loss_func=CrossEntropyLossFlat(weight=weights.cuda()),
        metrics=metrics)

    cbs = [
        SaveModelCallback(
            monitor=monitor, fname=f'best_{monitor}', reset_on_fit=False),
        SaveModelCallback(every_epoch=True, with_opt=True, reset_on_fit=False),
        EarlyStoppingCallback(
            monitor=monitor, min_delta=0.001, patience=patience, reset_on_fit=False),
        CSVLogger(append=True)]

    if (result_dir/'models'/f'best_{monitor}.pth').exists():
        _fit_from_checkpoint(
            learn=learn, result_dir=result_dir, lr=lr/2, max_epochs=max_epochs, cbs=cbs,
            monitor=monitor, logger=logger)
    else:
        learn.fine_tune(epochs=max_epochs, base_lr=lr, cbs=cbs)

    learn.export()

    shutil.rmtree(result_dir/'models')

    return learn


def _fit_from_checkpoint(
        learn: Learner, result_dir: Path, lr: float, max_epochs: int, cbs: Iterable[Callable],
        monitor: str, logger) \
        -> None:
    logger.info('Continuing from checkpoint...')

    # get best performance so far
    history_df = pd.read_csv(result_dir/'history.csv')
    scores = pd.to_numeric(history_df[monitor], errors='coerce')
    high_score = scores.min() if 'loss' in monitor or 'error' in monitor else scores.max()
    logger.info(f'Best {monitor} up to checkpoint: {high_score}')

    # update tracker callback's high scores
    for cb in cbs:
        if isinstance(cb, TrackerCallback):
            cb.best = high_score

    # load newest model
    name = max((result_dir/'models').glob('model_*.pth'),
               key=os.path.getctime).stem
    learn.load(name, with_opt=True, strict=True)

    remaining_epochs = max_epochs - int(name.split('_')[1])
    logger.info(f'{remaining_epochs = }')
    learn.unfreeze()
    learn.fit_one_cycle(remaining_epochs, slice(
        lr/100, lr), pct_start=.3, div=5., cbs=cbs)


Train = factory(_train)<|MERGE_RESOLUTION|>--- conflicted
+++ resolved
@@ -32,13 +32,7 @@
 from fastai.vision.learner import _add_norm, _default_meta
 from torchvision.models.resnet import resnet18
 
-<<<<<<< HEAD
 from .utils import factory, log_defaults
-from .types import GPUTask
-=======
-from .utils import log_defaults
-#from .types import GPUTask
->>>>>>> fd3acd51
 
 __all__ = ['Train']
 
@@ -145,13 +139,8 @@
 
 
 @log_defaults
-<<<<<<< HEAD
 def _train(
-        task: GPUTask, /,
-=======
-def train(
-        task, /,
->>>>>>> fd3acd51
+        task: 'GPUTask', /,
         arch: Callable[[bool], nn.Module] = resnet18,
         batch_size: int = 64,
         max_epochs: int = 10,
