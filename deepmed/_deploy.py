--- conflicted
+++ resolved
@@ -8,11 +8,7 @@
 from typing import Iterable
 
 from .types import GPUTask
-<<<<<<< HEAD
-from .utils import log_defaults, is_continuous, factory
-=======
-from .utils import exists_and_has_size, log_defaults, is_continuous
->>>>>>> 40037339
+from .utils import exists_and_has_size, log_defaults, is_continuous, factory
 
 __all__ = ['Deploy']
 
