--- conflicted
+++ resolved
@@ -50,24 +50,15 @@
         dl=test_dl, inner=True, with_decoded=True)
 
     test_df = test_df.copy()
-<<<<<<< HEAD
     if vocab is not None:
         # class-wise scores
         for class_, i in vocab.o2i.items():
-            test_df[f'{target_label}_{class_}'] = scores[:, i]
+            test_df[f'{target_label}_{class_}'] = scores[:, i].numpy()
 
         # class prediction (i.e. the class w/ the highest score for each tile)
         test_df[f'{target_label}_pred'] = vocab.map_ids(class_preds)
     else:
-        test_df[f'{target_label}_score'] = scores[:, 0]
-=======
-    # class-wise scores
-    for class_, i in vocab.o2i.items():
-        test_df[f'{target_label}_{class_}'] = scores[:, i].numpy()
-
-    # class prediction (i.e. the class w/ the highest score for each tile)
-    test_df[f'{target_label}_pred'] = vocab.map_ids(class_preds)
->>>>>>> main
+        test_df[f'{target_label}_score'] = scores[:, 0].numpy()
 
     test_df.to_csv(preds_path, index=False, compression='zip')
 
