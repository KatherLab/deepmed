--- conflicted
+++ resolved
@@ -17,10 +17,6 @@
         'Hannah Sophie Muti',
     ]
 __license__ = 'MIT'
-<<<<<<< HEAD
-__version__ = '0.8.7'
-=======
-__version__ = '0.9.0rc0'
->>>>>>> 8a27a661
+__version__ = '0.9.0'
 __maintainer__ = 'Marko van Treeck'
 __email__ = 'markovantreeck@gmail.com'