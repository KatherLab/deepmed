--- conflicted
+++ resolved
@@ -17,10 +17,6 @@
         'Hannah Sophie Muti',
     ]
 __license__ = 'MIT'
-<<<<<<< HEAD
-__version__ = '0.9.dev6'
-=======
-__version__ = '0.8.6'
->>>>>>> 2f12ab8f
+__version__ = '0.9.dev7'
 __maintainer__ = 'Marko van Treeck'
 __email__ = 'markovantreeck@gmail.com'