--- conflicted
+++ resolved
@@ -17,10 +17,6 @@
         'Hannah Sophie Muti',
     ]
 __license__ = 'MIT'
-<<<<<<< HEAD
-__version__ = '0.9.dev0'
-=======
-__version__ = '0.8.1'
->>>>>>> ae80743e
+__version__ = '0.9.dev1'
 __maintainer__ = 'Marko van Treeck'
 __email__ = 'markovantreeck@gmail.com'