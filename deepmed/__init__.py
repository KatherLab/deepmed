from ._experiment import *
from ._train import *
from ._load import *
from ._deploy import *

__author__ = 'Marko van Treeck'
__copyright__ = 'Copyright 2021, Kather Lab'
__credits__ = [
        'Amelie Echle',
        'Céline Nicole Heinz',
        'Chiara Loeffler',
        'Didem Cifci',
        'Jakob Nikolas Kather',
        'Marko van Treeck',
        'Oliver Lester Saldanha',
        'Tobias Paul Seraphin',
        'Hannah Sophie Muti',
    ]
__license__ = 'MIT'
<<<<<<< HEAD
__version__ = '0.10.dev1'
=======
__version__ = '0.9.0'
>>>>>>> adc661c8
__maintainer__ = 'Marko van Treeck'
__email__ = 'markovantreeck@gmail.com'<|MERGE_RESOLUTION|>--- conflicted
+++ resolved
@@ -17,10 +17,6 @@
         'Hannah Sophie Muti',
     ]
 __license__ = 'MIT'
-<<<<<<< HEAD
-__version__ = '0.10.dev1'
-=======
-__version__ = '0.9.0'
->>>>>>> adc661c8
+__version__ = '0.10.dev2'
 __maintainer__ = 'Marko van Treeck'
 __email__ = 'markovantreeck@gmail.com'