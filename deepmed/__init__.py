--- conflicted
+++ resolved
@@ -17,10 +17,6 @@
         'Hannah Sophie Muti',
     ]
 __license__ = 'MIT'
-<<<<<<< HEAD
-__version__ = '0.8.dev6'
-=======
-__version__ = '0.7.3'
->>>>>>> b4d90de5
+__version__ = '0.8.dev7'
 __maintainer__ = 'Marko van Treeck'
 __email__ = 'markovantreeck@gmail.com'