--- conflicted
+++ resolved
@@ -9,11 +9,7 @@
 
 from .._experiment import Task, EvalTask
 from ._simple import _prepare_cohorts
-<<<<<<< HEAD
-from ..utils import log_defaults, factory
-=======
-from ..utils import exists_and_has_size, log_defaults
->>>>>>> 40037339
+from ..utils import exists_and_has_size, log_defaults, factory
 from ..get import Evaluator
 
 
