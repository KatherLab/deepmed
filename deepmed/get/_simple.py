--- conflicted
+++ resolved
@@ -252,7 +252,6 @@
 
 
 def _generate_train_df(
-<<<<<<< HEAD
         train_cohorts_df: pd.DataFrame,
         target_label: str,
         get_items: Callable,
@@ -266,14 +265,6 @@
         balance: bool,
         max_class_count: Optional[Mapping[str, int]],
 ) -> Optional[pd.DataFrame]:
-=======
-        train_cohorts_df: pd.DataFrame, target_label: str, na_values: Iterable, n_bins: Optional[int],
-        min_support: int, logger, patient_label: str, valid_frac: float, seed: int,
-        train_df_path: Path, balance: bool, max_class_count: Optional[Mapping[str, int]],
-        resample_each_epoch: bool, max_train_tile_num: int, max_valid_tile_num: int
-) -> Optional[pd.DataFrame]:
-
->>>>>>> 35b31c52
     train_cohorts_df = _prepare_cohorts(
         train_cohorts_df, target_label, na_values, n_bins, min_support, logger)
 
@@ -318,15 +309,10 @@
     logger.info(f'Searching for training tiles')
     train_df = get_items(
         dataset_type=DatasetType.TRAIN,
-        cohorts_df=train_cohorts_df[~train_cohorts_df.is_valid],
-<<<<<<< HEAD
-        logger=logger)
-=======
-        max_tile_num=max_train_tile_num, seed=seed, logger=logger)
+        cohorts_df=train_cohorts_df[~train_cohorts_df.is_valid], logger=logger)
     if train_df.empty:
         logger.warning('did not find any tiles. Skipping...')
         return None
->>>>>>> 35b31c52
 
     valid_df = get_items(
         dataset_type=DatasetType.VALID,
@@ -360,12 +346,8 @@
 
 def _prepare_cohorts(
         cohorts_df: pd.DataFrame, target_label: str, na_values: Iterable[str],
-<<<<<<< HEAD
         n_bins: Optional[int], min_support: int, logger: logging.Logger
 ) -> pd.DataFrame:
-=======
-        n_bins: Optional[int], min_support: int, logger: logging.Logger) -> Optional[pd.DataFrame]:
->>>>>>> 35b31c52
     """Preprocesses the cohorts.
 
     Discretizes continuous targets and drops classes for which only few
@@ -393,12 +375,9 @@
         class_counts = cohorts_df[target_label].value_counts()
         rare_classes = (class_counts[class_counts < min_support]).index
         cohorts_df = cohorts_df[~cohorts_df[target_label].isin(rare_classes)]
-<<<<<<< HEAD
-=======
         if cohorts_df.empty:
             logger.warning('no samples left after excluding rare classes.')
             return
->>>>>>> 35b31c52
 
     return cohorts_df
 
