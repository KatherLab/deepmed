--- conflicted
+++ resolved
@@ -142,12 +142,8 @@
 
     eval_reqs = []
     if exists_and_has_size(preds_df_path := project_dir/'predictions.csv.zip'):
-<<<<<<< HEAD
-        logger.warning(f'{preds_df_path} already exists, skipping training/deployment!')
-=======
         logger.warning(
-            f'{preds_df_path} {preds_df_path.stat().st_size} already exists, skipping training/deployment!')
->>>>>>> 4ed9e78f
+            f'{preds_df_path} already exists, skipping training/deployment!')
 
         yield EvalTask(
             path=project_dir,
@@ -219,8 +215,7 @@
         train_cohorts_df: pd.DataFrame, target_label: str, na_values: Iterable, n_bins: Optional[int],
         min_support: int, logger, patient_label: str, valid_frac: float, seed: int,
         train_df_path: Path, balance: bool, max_class_count: Optional[Mapping[str, int]],
-        resample_each_epoch: bool, max_train_tile_num: int, max_valid_tile_num: int
-) -> Optional[pd.DataFrame]:
+        resample_each_epoch: bool, max_train_tile_num: int, max_valid_tile_num: int) -> Optional[pd.DataFrame]:
     train_cohorts_df = _prepare_cohorts(
         train_cohorts_df, target_label, na_values, n_bins, min_support, logger)
 
@@ -229,7 +224,6 @@
             f'Not enough classes for target {target_label}! skipping...')
         return
 
-<<<<<<< HEAD
     if is_continuous(train_cohorts_df[target_label]):
         targets = train_cohorts_df[target_label]
         logger.info(
@@ -237,11 +231,6 @@
     else:
         logger.info(
             f'Training slide counts: {dict(train_cohorts_df[target_label].value_counts())}')
-
-=======
-    logger.info(
-        f'Training slide counts: {dict(train_cohorts_df[target_label].value_counts())}')
->>>>>>> 4ed9e78f
 
     # only use a subset of patients
     # (can be useful to compare behavior when training on different cohorts)
@@ -258,17 +247,13 @@
 
     # split off validation set
     patients = train_cohorts_df.groupby(patient_label)[target_label].first()
-<<<<<<< HEAD
     if is_continuous(train_cohorts_df[target_label]):
-        _, valid_patients = train_test_split(patients.index, test_size=valid_frac)
+        _, valid_patients = train_test_split(
+            patients.index, test_size=valid_frac)
     else:
         _, valid_patients = train_test_split(
             patients.index, test_size=valid_frac, stratify=patients)
 
-=======
-    _, valid_patients = train_test_split(
-        patients.index, test_size=valid_frac, stratify=patients)
->>>>>>> 4ed9e78f
     train_cohorts_df['is_valid'] = train_cohorts_df[patient_label].isin(
         valid_patients)
 
@@ -318,10 +303,7 @@
     Discretizes continuous targets and drops classes for which only few examples
     are present.
     """
-<<<<<<< HEAD
     cohorts_df = cohorts_df.copy()
-=======
->>>>>>> 4ed9e78f
     if not is_continuous(cohorts_df[target_label]):
         cohorts_df[target_label] = cohorts_df[target_label].str.strip()
 
@@ -330,7 +312,6 @@
     for na_value in na_values:
         cohorts_df = cohorts_df[cohorts_df[target_label] != na_value]
 
-<<<<<<< HEAD
     if n_bins is not None and is_continuous(cohorts_df[target_label]):
         # discretize
         logger.info(f'Discretizing {target_label}')
@@ -342,24 +323,6 @@
         class_counts = cohorts_df[target_label].value_counts()
         rare_classes = (class_counts[class_counts < min_support]).index
         cohorts_df = cohorts_df[~cohorts_df[target_label].isin(rare_classes)]
-=======
-    # discretize values if necessary
-    if cohorts_df[target_label].nunique() > 10:
-        try:
-            cohorts_df = cohorts_df.copy()
-            cohorts_df[target_label] = cohorts_df[target_label].map(float)
-            logger.info(f'Discretizing {target_label}')
-            if n_bins is not None:
-                cohorts_df[target_label] = _discretize(
-                    cohorts_df[target_label].values, n_bins=n_bins)
-        except ValueError:
-            pass
-
-    # drop classes with insufficient support
-    class_counts = cohorts_df[target_label].value_counts()
-    rare_classes = (class_counts[class_counts < min_support]).index
-    cohorts_df = cohorts_df[~cohorts_df[target_label].isin(rare_classes)]
->>>>>>> 4ed9e78f
 
     # filter slides w/o tiles
     slides_with_tiles = cohorts_df.slide_path.map(
@@ -414,15 +377,8 @@
         to_keep = tiles_with_label.sample(n=smallest_class_count).index
         tiles_df = tiles_df[(tiles_df[target] != label) |
                             (tiles_df.index.isin(to_keep))]
-<<<<<<< HEAD
 
     return tiles_df
 
 
-=======
-
-    return tiles_df
-
-
->>>>>>> 4ed9e78f
 SimpleRun = factory(_simple_run)