from __future__ import annotations
from abc import ABC, abstractmethod
from collections import abc
import threading
from deepmed.utils import exists_and_has_size
import logging
from itertools import cycle

from typing import Any, Optional, Callable, Iterator, Union, Mapping, final
from typing_extensions import Protocol
from pathlib import Path
from dataclasses import dataclass, field
from threading import Event
from fastai.learner import Learner

import pandas as pd
from threading import Semaphore

from typing import Iterable
from pathlib import Path

import torch
import pandas as pd

from .evaluators.types import Evaluator

__all__ = [
    'Task', 'GPUTask', 'EvalTask', 'TaskGetter', 'Trainer', 'Deployer', 'PathLike']


@dataclass  # type: ignore
class Task(ABC):
    path: Path
    """The directory to save data in for this task."""

    requirements: Iterable[Task]
    """List of events which have to have occurred before this task can be
    started."""

    done: Event = field(default_factory=threading.Event, init=False)
    """Whether this task has concluded."""

    res: Any = field(default=None, init=False)

    def run(self) -> None:
        """Start this task."""
        for reqirement in self.requirements:
<<<<<<< HEAD
            reqirement.wait()
        try:
            self.do_work()
=======
            reqirement.done.wait()
        try:
            self.res = self.do_work()
        except Exception as e:
            raise e
>>>>>>> 73e3083d
        finally:
            self.done.set()

    @abstractmethod
    def do_work(self) -> Any:
        ...


class TaskGetter(Protocol):
    def __call__(
        self, project_dir: Path, capacities: Mapping[Union[int, str], Semaphore]
    ) -> Iterator[Task]:
        """A function which creates a series of task.

        Args:
            project_dir:  The directory to save the task's data in.

        Returns:
            An iterator over all tasks.
        """
        raise NotImplementedError()


Trainer = Callable[['GPUTask'], Optional[Learner]]
"""A function which trains a model.

Args:
    task:  The task to train.

Returns:
    The trained model.
"""

Deployer = Callable[[Learner, Task], pd.DataFrame]
"""A function which deployes a model.

Writes the results to a file ``predictions.csv.zip`` in the task directory.

Args:
    model:  The model to test on.
    target_label:  The name to be given to the result column.
    test_df:  A dataframe specifying which tiles to deploy the model on.
    result_dir:  A folder to write intermediate results to.
"""

PathLike = Union[str, Path]


@dataclass
class GPUTask(Task):
    """A collection of data to train or test a model."""

    target_label: str
    """The name of the target to train or deploy on."""

    train: Trainer
    deploy: Deployer

    train_df: Optional[pd.DataFrame]
    """A dataframe mapping tiles to be used for training to their
       targets.

    It contains at least the following columns:
    - tile_path: Path
    - is_valid: bool:  whether the tile should be used for validation (e.g. for
    early stopping).
    - At least one target column with the name saved in the task's `target`.
    """
    test_df: Optional[pd.DataFrame]
    """A dataframe mapping tiles used for testing to their targets.

    It contains at least the following columns:
    - tile_path: Path
    """

    capacities: Mapping[Union[int, str], Semaphore]
    """Mapping of pytorch device names to their current capacities."""

    def do_work(self) -> None:
        logger = logging.getLogger(str(self.path))
        logger.info(f'Starting GPU task')

        for device, capacity in cycle(self.capacities.items()):
            # search for a free gpu
            if not capacity.acquire(blocking=False):    # type: ignore
                continue
            try:
                with torch.cuda.device(device):
                    learn = self.train(self)
                    if learn:
                        self.deploy(learn, self)
                    break
            finally:
                capacity.release()


@dataclass
class EvalTask(Task):
    target_label: Optional[str]
    """The name of the target to train or deploy on."""

    evaluators: Iterable[Evaluator]

    def do_work(self) -> None:
        logger = logging.getLogger(str(self.path))
        logger.info('Evaluating')

        preds_df = _generate_preds_df(self.path)
        stats_df = None
        for evaluate in self.evaluators:
            if (df := evaluate(self.target_label, preds_df, self.path)) is not None:
                assert isinstance(df, pd.DataFrame), \
                    f'{getattr(evaluate, __name__, evaluate)} did not return a DataFrame!  ' \
                     'Did you forget parentheses after its evaluator constructor ' \
                    f'(e.g. `{_camel_case_name(evaluate)}()`)?'

                if stats_df is None:
                    stats_df = df
                    stats_df.index.name = 'class'
                else:
                    # make sure the two dfs have the same column level
                    levels = max(stats_df.columns.nlevels, df.columns.nlevels)
                    stats_df = _raise_df_column_level(stats_df, levels)
                    df = _raise_df_column_level(df, levels)
                    stats_df = stats_df.join(df)
        if stats_df is not None:
            stats_df.to_csv(self.path/'stats.csv')


def _camel_case_name(obj) -> str:
    """Tries to construct the camel case name of an object."""
    if hasattr(obj, '__name__'):
        return ''.join(word.title() for word in obj.__name__.split('_'))    # make into CamelCase
    else:
        return repr(obj)    # fallback: just return repr


def _raise_df_column_level(df, level):
    if df.columns.empty:
        columns = pd.MultiIndex.from_product([[]] * level)
    elif isinstance(df.columns, pd.MultiIndex):
        columns = pd.MultiIndex.from_tuples([col + ('n/a',)*(level-df.columns.nlevels)
                                             for col in df.columns])
    else:
        columns = pd.MultiIndex.from_tuples([(col,) + ('n/a',)*(level-df.columns.nlevels)
                                             for col in df.columns])

    return pd.DataFrame(df.values, index=df.index, columns=columns)


def _generate_preds_df(result_dir: Path) -> Optional[pd.DataFrame]:
    # load predictions
    if exists_and_has_size(preds_path := result_dir/'predictions.csv.zip'):
        preds_df = pd.read_csv(preds_path, low_memory=False)
    else:
        # create an accumulated predictions df if there isn't one already
        dfs = []
        for df_path in result_dir.glob('**/predictions.csv.zip'):
            df = pd.read_csv(df_path, low_memory=False)
            # column which tells us which subset these predictions are from
            #TODO df[f'subset_{result_dir.name}'] = df_path.name
            dfs.append(df)

        if not dfs:
            return None

        preds_df = pd.concat(dfs)
        preds_df.to_csv(preds_path, index=False, compression='zip')

    return preds_df<|MERGE_RESOLUTION|>--- conflicted
+++ resolved
@@ -45,17 +45,9 @@
     def run(self) -> None:
         """Start this task."""
         for reqirement in self.requirements:
-<<<<<<< HEAD
             reqirement.wait()
         try:
-            self.do_work()
-=======
-            reqirement.done.wait()
-        try:
             self.res = self.do_work()
-        except Exception as e:
-            raise e
->>>>>>> 73e3083d
         finally:
             self.done.set()
 
